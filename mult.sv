--- conflicted
+++ resolved
@@ -28,12 +28,8 @@
 
 `include "defines.sv"
 
-<<<<<<< HEAD
+
 module riscv_mult
-=======
-
-module mult
->>>>>>> 26394abc
 (
   input  logic        mac_en_i,
   input  logic        vector_mode_i,
